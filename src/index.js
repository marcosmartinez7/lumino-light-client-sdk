<<<<<<< HEAD
import Store from "./store/index";
import Actions from "./store/actions";
import client from "./apiRest";
import callbacks from "./utils/callbacks";

const Lumino = () => {
  let actions;
  let store;
  let luminoFns;
  let luminoConfig = {
    rskEndpoint: "",
    chainId: 0,
    hubEndpoint: "http://localhost:5001/api/v1",
    address: "",
    apiKey: "",
  };

  /**
   * Init Lumino
   * @param {object} luminoHandler - An object that contains a sign property, which is a function to sign TX's onChain and a offChainSign for offChain TX's
   * @param {object} storage -  Object with 2 params, getLuminoData and saveLuminoData, so the lumino state can be persisted through a storage
   */
  const init = async (luminoHandler, storage, configParams) => {
    if (!store) {
      store = await Store.initStore(storage, luminoHandler);
      actions = Store.bindActions(Actions, store.dispatch);
      const changesHook = fn => store.subscribe(fn);
      const luminoInternalState = store.getState();
      const getLuminoInternalState = () => store.getState();
      luminoConfig = { ...luminoConfig, ...configParams };
      client.defaults.baseURL = luminoConfig.hubEndpoint;
      actions = { ...actions };
      luminoFns = {
        actions,
        changesHook,
        getLuminoInternalState,
        luminoInternalState,
      };
    }
    return { ...luminoFns };
  };

  /**
   * Returns the config of the lumino instance
   */
  const getConfig = () => luminoConfig;

  /**
   * Returns the actual lumino instance
   */
  const get = () => {
    if (store) return { ...luminoFns };
    throw new Error("Lumino has not been initialized");
  };

  return { callbacks, init, get, getConfig };
};

const instance = Lumino();

export default instance;
=======
import Lumino from "./Lumino"
import LocalStorageHandler from "./handlers/LocalStorageHandler"
import SigningHandler from "./handlers/SigningHandler"

export {
  Lumino,
  LocalStorageHandler,
  SigningHandler
};
>>>>>>> e0f58081
<|MERGE_RESOLUTION|>--- conflicted
+++ resolved
@@ -1,73 +1,5 @@
-<<<<<<< HEAD
-import Store from "./store/index";
-import Actions from "./store/actions";
-import client from "./apiRest";
-import callbacks from "./utils/callbacks";
+import Lumino from "./Lumino";
+import LocalStorageHandler from "./handlers/LocalStorageHandler";
+import SigningHandler from "./handlers/SigningHandler";
 
-const Lumino = () => {
-  let actions;
-  let store;
-  let luminoFns;
-  let luminoConfig = {
-    rskEndpoint: "",
-    chainId: 0,
-    hubEndpoint: "http://localhost:5001/api/v1",
-    address: "",
-    apiKey: "",
-  };
-
-  /**
-   * Init Lumino
-   * @param {object} luminoHandler - An object that contains a sign property, which is a function to sign TX's onChain and a offChainSign for offChain TX's
-   * @param {object} storage -  Object with 2 params, getLuminoData and saveLuminoData, so the lumino state can be persisted through a storage
-   */
-  const init = async (luminoHandler, storage, configParams) => {
-    if (!store) {
-      store = await Store.initStore(storage, luminoHandler);
-      actions = Store.bindActions(Actions, store.dispatch);
-      const changesHook = fn => store.subscribe(fn);
-      const luminoInternalState = store.getState();
-      const getLuminoInternalState = () => store.getState();
-      luminoConfig = { ...luminoConfig, ...configParams };
-      client.defaults.baseURL = luminoConfig.hubEndpoint;
-      actions = { ...actions };
-      luminoFns = {
-        actions,
-        changesHook,
-        getLuminoInternalState,
-        luminoInternalState,
-      };
-    }
-    return { ...luminoFns };
-  };
-
-  /**
-   * Returns the config of the lumino instance
-   */
-  const getConfig = () => luminoConfig;
-
-  /**
-   * Returns the actual lumino instance
-   */
-  const get = () => {
-    if (store) return { ...luminoFns };
-    throw new Error("Lumino has not been initialized");
-  };
-
-  return { callbacks, init, get, getConfig };
-};
-
-const instance = Lumino();
-
-export default instance;
-=======
-import Lumino from "./Lumino"
-import LocalStorageHandler from "./handlers/LocalStorageHandler"
-import SigningHandler from "./handlers/SigningHandler"
-
-export {
-  Lumino,
-  LocalStorageHandler,
-  SigningHandler
-};
->>>>>>> e0f58081
+export { Lumino, LocalStorageHandler, SigningHandler };
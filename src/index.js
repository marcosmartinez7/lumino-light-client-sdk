--- conflicted
+++ resolved
@@ -1,17 +1,5 @@
-<<<<<<< HEAD
 import Lumino from "./Lumino";
 import LocalStorageHandler from "./handlers/LocalStorageHandler";
 import SigningHandler from "./handlers/SigningHandler";
 
 export { Lumino, LocalStorageHandler, SigningHandler };
-=======
-import Lumino from "./Lumino"
-import LocalStorageHandler from "./handlers/LocalStorageHandler"
-import SigningHandler from "./handlers/SigningHandler"
-
-export {
-  Lumino,
-  LocalStorageHandler,
-  SigningHandler
-};
->>>>>>> 3c247a24

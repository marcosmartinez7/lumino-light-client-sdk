<<<<<<< HEAD
import { STORE_API_KEY, STORE_ADDRESS } from "../actions/types";
=======
import { STORE_API_KEY, CHANGE_PAYMENT_POLLING_TIME } from "../actions/types";
>>>>>>> f882068a

const initialState = {
  apiKey: "",
  address: "",
  paymentPollingTime: 10000,
};

const clientReducer = (state = initialState, action) => {
  switch (action.type) {
    case STORE_API_KEY:
      const newApiKey = { ...state, apiKey: action.apiKey };
      return newApiKey;
<<<<<<< HEAD
    case STORE_ADDRESS:
      const address = { ...state, address: action.address };
      return address;
=======
    case CHANGE_PAYMENT_POLLING_TIME:
      const newTime = { ...state, paymentPollingTime: action.time };
      return newTime;
>>>>>>> f882068a
    default:
      return state;
  }
};

export default clientReducer;<|MERGE_RESOLUTION|>--- conflicted
+++ resolved
@@ -1,8 +1,4 @@
-<<<<<<< HEAD
-import { STORE_API_KEY, STORE_ADDRESS } from "../actions/types";
-=======
-import { STORE_API_KEY, CHANGE_PAYMENT_POLLING_TIME } from "../actions/types";
->>>>>>> f882068a
+import { STORE_API_KEY, CHANGE_PAYMENT_POLLING_TIME, STORE_ADDRESS } from "../actions/types";
 
 const initialState = {
   apiKey: "",
@@ -15,15 +11,12 @@
     case STORE_API_KEY:
       const newApiKey = { ...state, apiKey: action.apiKey };
       return newApiKey;
-<<<<<<< HEAD
     case STORE_ADDRESS:
       const address = { ...state, address: action.address };
       return address;
-=======
     case CHANGE_PAYMENT_POLLING_TIME:
       const newTime = { ...state, paymentPollingTime: action.time };
       return newTime;
->>>>>>> f882068a
     default:
       return state;
   }

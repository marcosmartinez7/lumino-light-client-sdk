<<<<<<< HEAD
import { STORE_API_KEY, CHANGE_PAYMENT_POLLING_TIME, STORE_ADDRESS } from "../actions/types";
=======
import {
  STORE_API_KEY,
  CHANGE_PAYMENT_POLLING_TIME,
  SET_CLIENT_ADDRESS,
} from "../actions/types";
>>>>>>> 4cc204ee

const initialState = {
  apiKey: "",
  address: "",
  paymentPollingTime: 10000,
};

const clientReducer = (state = initialState, action) => {
  switch (action.type) {
    case STORE_API_KEY:
      const newApiKey = { ...state, apiKey: action.apiKey };
      return newApiKey;
    case STORE_ADDRESS:
      const address = { ...state, address: action.address };
      return address;
    case CHANGE_PAYMENT_POLLING_TIME:
      const newTime = { ...state, paymentPollingTime: action.time };
      return newTime;
    case SET_CLIENT_ADDRESS:
      const newAddress = { ...state, address: action.address };
      return newAddress;
    default:
      return state;
  }
};

export default clientReducer;<|MERGE_RESOLUTION|>--- conflicted
+++ resolved
@@ -1,12 +1,8 @@
-<<<<<<< HEAD
-import { STORE_API_KEY, CHANGE_PAYMENT_POLLING_TIME, STORE_ADDRESS } from "../actions/types";
-=======
 import {
   STORE_API_KEY,
   CHANGE_PAYMENT_POLLING_TIME,
   SET_CLIENT_ADDRESS,
 } from "../actions/types";
->>>>>>> 4cc204ee
 
 const initialState = {
   apiKey: "",
@@ -19,9 +15,6 @@
     case STORE_API_KEY:
       const newApiKey = { ...state, apiKey: action.apiKey };
       return newApiKey;
-    case STORE_ADDRESS:
-      const address = { ...state, address: action.address };
-      return address;
     case CHANGE_PAYMENT_POLLING_TIME:
       const newTime = { ...state, paymentPollingTime: action.time };
       return newTime;

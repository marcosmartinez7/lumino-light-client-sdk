--- conflicted
+++ resolved
@@ -185,11 +185,8 @@
   payment,
   order = 4,
   isReception = false,
-<<<<<<< HEAD
   message_type_value = PAYMENT_SUCCESSFUL
-=======
   isExpiration = false
->>>>>>> 10a4b385
 ) => async (dispatch, getState, lh) => {
   const sender = isReception ? payment.partner : payment.initiator;
   const receiver = isReception ? payment.initiator : payment.partner;
@@ -213,15 +210,6 @@
 
   body.message.signature = signature;
   try {
-<<<<<<< HEAD
-    dispatch(
-      addPendingPaymentMessage(payment.paymentId, body.message_order, {
-        message: body.message,
-        message_order: body.message_order,
-      })
-    );
-    const urlPut = "payments_light";    
-=======
     if (isExpiration) {
       dispatch(
         addExpiredPaymentMessage(paymentId, order, {
@@ -238,7 +226,6 @@
       );
     }
     const urlPut = "payments_light";
->>>>>>> 10a4b385
     await client.put(urlPut, body);
 
     dispatch(saveLuminoData());
@@ -247,20 +234,13 @@
   }
 };
 
-<<<<<<< HEAD
-export const putProcessed = (msg, payment, order = 3, message_type_value = PAYMENT_SUCCESSFUL) => async (
-  dispatch,
-  getState,
-  lh
-) => {
-=======
 export const putProcessed = (
   msg,
   payment,
   order = 3,
+  message_type_value = PAYMENT_SUCCESSFUL,
   isExpiration = false
 ) => async (dispatch, getState, lh) => {
->>>>>>> 10a4b385
   const { getAddress } = ethers.utils;
   const { paymentId } = payment;
   const body = {

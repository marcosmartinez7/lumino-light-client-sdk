--- conflicted
+++ resolved
@@ -51,12 +51,7 @@
     "mocha": "^6.2.2",
     "path": "^0.12.7",
     "prettier": "^1.18.2",
-<<<<<<< HEAD
     "regenerator-runtime": "^0.13.3",
-    "sinon": "^7.5.0",
-    "webpack": "^4.39.3"
-=======
     "sinon": "^7.5.0"
->>>>>>> 6e38e438
   }
 }